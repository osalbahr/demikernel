--- conflicted
+++ resolved
@@ -255,11 +255,6 @@
             NetworkLibOSWrapper::Catpowder { runtime, libos: _ } => runtime.wait_any(qts, timeout),
             #[cfg(all(feature = "catnap-libos"))]
             NetworkLibOSWrapper::Catnap { runtime, libos: _ } => runtime.wait_any(qts, timeout),
-<<<<<<< HEAD
-            #[cfg(feature = "catcollar-libos")]
-            NetworkLibOSWrapper::Catcollar { runtime, libos: _ } => runtime.wait_any(qts, timeout),
-=======
->>>>>>> 60d76cf9
             #[cfg(feature = "catnip-libos")]
             NetworkLibOSWrapper::Catnip { runtime, libos: _ } => runtime.wait_any(qts, timeout),
             #[cfg(feature = "catloop-libos")]
