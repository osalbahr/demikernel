--- conflicted
+++ resolved
@@ -66,13 +66,9 @@
 
         dmtr_qresult_t qr;
         DMTR_OK(dmtr_pop(&qt, qd));
-<<<<<<< HEAD
         int wait_rtn;
         while ((wait_rtn = dmtr_wait(&qr, qt)) == EAGAIN) {}
         DMTR_OK(wait_rtn);
-=======
-        while (dmtr_wait(&qr, qt) == EAGAIN);
->>>>>>> af478b5c
         auto dt = boost::chrono::steady_clock::now() - t0;
         DMTR_OK(dmtr_record_timed_latency(latency, since_epoch(t0), dt.count()));
         assert(DMTR_OPC_POP == qr.qr_opcode);
