--- conflicted
+++ resolved
@@ -92,15 +92,9 @@
     struct ibv_cq *cq = ibv_create_cq(pd->context, 5, NULL, NULL, 0);
     struct ibv_qp_init_attr qp_attr = {};
     qp_attr.qp_type = IBV_QPT_RC;
-<<<<<<< HEAD
     //qp_attr.send_cq = cq;
     // qp_attr.recv_cq = cq;
     qp_attr.cap.max_send_wr = 16;
-=======
-    qp_attr.send_cq = cq;
-    qp_attr.recv_cq = cq;
-    qp_attr.cap.max_send_wr = 256;
->>>>>>> 7fade601
     qp_attr.cap.max_recv_wr = my_recv_buf_max;
     qp_attr.cap.max_send_sge = max_num_sge;
     qp_attr.cap.max_recv_sge = 1;
