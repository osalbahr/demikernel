// Copyright (c) Microsoft Corporation.
// Licensed under the MIT license.

#include <boost/optional.hpp>
#include <boost/program_options.hpp>
#include <dmtr/libos/io_queue_api.hh>
#include <dmtr/annot.h>
#include <dmtr/latency.h>
#include <dmtr/libos.h>
#include <dmtr/libos/memory_queue.hh>
#include <cassert>
#include <cstdlib>
#include <iostream>
#include <unistd.h>

dmtr::io_queue_api::io_queue_api() :
    my_qd_counter(0),
    my_qt_counter(0)
{}

dmtr::io_queue_api::~io_queue_api()
{}

std::string dmtr_log_directory;

int dmtr::io_queue_api::init(io_queue_api *&newobj_out, int argc, char *argv[]) {
    DMTR_NULL(EINVAL, newobj_out);

    newobj_out = new io_queue_api();

    if (argc > 0) {
        std::string log_directory;
        namespace po = boost::program_options;
        po::options_description desc{"IO queue API options"};
        desc.add_options()
            ("log-dir,L", po::value<std::string>(&log_directory)->default_value("./"), "Log directory");
        po::variables_map vm;
        po::parsed_options parsed =
            po::command_line_parser(argc, argv).options(desc).allow_unregistered().run();
        po::store(parsed, vm);
        po::notify(vm);
        dmtr_log_directory = log_directory;
    }

    return 0;
}

int dmtr::io_queue_api::register_queue_ctor(enum io_queue::category_id cid, io_queue_factory::ctor_type ctor) {
    //std::lock_guard<std::mutex> lock(my_queue_factory_mutex);
    DMTR_OK(my_queue_factory.register_ctor(cid, ctor));
    return 0;
}

int dmtr::io_queue_api::get_queue(io_queue *&q_out, int qd) const {
    q_out = NULL;

    std::shared_lock<std::shared_mutex> lock(my_queues_mutex);
    auto it = my_queues.find(qd);
    if (my_queues.cend() == it) {
        return ENOENT;
    }

    q_out = it->second.get();
    return 0;
}

int dmtr::io_queue_api::new_qtoken(dmtr_qtoken_t &qt_out, int qd) {
    DMTR_TRUE(EINVAL, qd != 0);

    uint32_t u = ++my_qt_counter;
    if (0 == u) {
        DMTR_PANIC("Queue token overflow");
    }

    qt_out = static_cast<uint64_t>(u) | (static_cast<uint64_t>(qd) << 32);
    return 0;
}

int dmtr::io_queue_api::new_qd() {
    int qd = ++my_qd_counter;
    if (0 > qd) {
        DMTR_PANIC("Queue descriptor overflow");
    }

    return qd;
}

int dmtr::io_queue_api::new_queue(io_queue *&q_out, enum io_queue::category_id cid) {
    q_out = NULL;

    int qd = new_qd();
    std::unique_ptr<io_queue> qq;
    {
        //std::lock_guard<std::mutex> lock(my_queue_factory_mutex);
        DMTR_OK(my_queue_factory.construct(qq, cid, qd));
    }
    q_out = qq.get();
<<<<<<< HEAD
    {
        //std::lock_guard<std::mutex> lock(qq->my_mutex);
        DMTR_OK(insert_queue(qq));
    }
=======
    DMTR_OK(insert_queue(qq));
>>>>>>> ec7003a2

    return 0;
}

int dmtr::io_queue_api::insert_queue(std::unique_ptr<io_queue> &q) {
    DMTR_NOTNULL(EINVAL, q);
    int qd = q->qd();
    std::unique_lock<std::shared_mutex> lock(my_queues_mutex);
    if (my_queues.find(qd) != my_queues.cend()) {
        return EEXIST;
    }

    my_queues[qd] = std::move(q);
    return 0;
}

int dmtr::io_queue_api::remove_queue(int qd) {
    DMTR_TRUE(EINVAL, qd != 0);
    std::unique_lock<std::shared_mutex> lock(my_queues_mutex);
    auto it = my_queues.find(qd);
    if (my_queues.cend() == it) {
        return ENOENT;
    }

    my_queues.erase(it);
    return 0;
}

int dmtr::io_queue_api::queue(int &qd_out) {
    qd_out = 0;

    io_queue *q = NULL;
    DMTR_OK(new_queue(q, io_queue::MEMORY_Q));

    qd_out = q->qd();
    return 0;
}

int dmtr::io_queue_api::socket(int &qd_out, int domain, int type, int protocol) {
    qd_out = 0;

    io_queue *q = NULL;
    DMTR_OK(new_queue(q, io_queue::NETWORK_Q));
<<<<<<< HEAD
    {
        int ret = q->socket(domain, type, protocol);
        if (ret != 0) {
            DMTR_OK(remove_queue(q->qd()));
            DMTR_FAIL(ret);
        }

        qd_out = q->qd();
=======
    int ret = q->socket(domain, type, protocol);
    if (ret != 0) {
        DMTR_OK(remove_queue(q->qd()));
        DMTR_FAIL(ret);
>>>>>>> ec7003a2
    }

    qd_out = q->qd();
    return 0;
}

int dmtr::io_queue_api::getsockname(int qd, struct sockaddr * const saddr, socklen_t * const size) {
    DMTR_TRUE(EINVAL, qd != 0);

    io_queue *q = NULL;
    DMTR_OK(get_queue(q, qd));
    DMTR_OK(q->getsockname(saddr, size));

    return 0;
};

int dmtr::io_queue_api::bind(int qd, const struct sockaddr * const saddr, socklen_t size) {
    DMTR_TRUE(EINVAL, qd != 0);

    io_queue *q = NULL;
    DMTR_OK(get_queue(q, qd));
    DMTR_OK(q->bind(saddr, size));

    return 0;
};

int dmtr::io_queue_api::accept(dmtr_qtoken_t &qtok_out, int sockqd) {
    qtok_out = 0;
    DMTR_TRUE(EINVAL, sockqd != 0);

    io_queue *sockq = NULL;
    DMTR_OK(get_queue(sockq, sockqd));

    int qd = new_qd();
    dmtr_qtoken_t qt;
    DMTR_OK(new_qtoken(qt, sockqd));
    std::unique_ptr<io_queue> q;
    DMTR_OK(sockq->accept(q, qt, qd));
    DMTR_OK(insert_queue(q));
    qtok_out = qt;
    return 0;
}

int dmtr::io_queue_api::listen(int qd, int backlog) {
    DMTR_TRUE(EINVAL, qd != 0);

    io_queue *q = NULL;
    DMTR_OK(get_queue(q, qd));
    DMTR_OK(q->listen(backlog));

    return 0;
}

int dmtr::io_queue_api::connect(int qd, const struct sockaddr * const saddr, socklen_t size) {
    DMTR_TRUE(EINVAL, qd != 0);

    io_queue *q = NULL;
    DMTR_OK(get_queue(q, qd));
    int ret = q->connect(saddr, size);
    switch (ret) {
        default:
            DMTR_FAIL(ret);
        case ECONNREFUSED:
            return ret;
        case 0:
        break;
    }

    return 0;
}

int dmtr::io_queue_api::open(int &qd_out, const char *pathname, int flags) {
    qd_out = 0;

    io_queue *q = NULL;
    DMTR_OK(new_queue(q, io_queue::FILE_Q));

    int ret = q->open(pathname, flags);
    if (ret != 0) {
        DMTR_OK(remove_queue(q->qd()));
        DMTR_FAIL(ret);
    }

    qd_out = q->qd();
    return 0;
}

int dmtr::io_queue_api::open(int &qd_out, const char *pathname, int flags, mode_t mode) {
    qd_out = 0;

    io_queue *q = NULL;
    DMTR_OK(new_queue(q, io_queue::FILE_Q));

    int ret = q->open(pathname, flags, mode);
    if (ret != 0) {
        DMTR_OK(remove_queue(q->qd()));
        DMTR_FAIL(ret);
    }

    qd_out = q->qd();
    return 0;
}

int dmtr::io_queue_api::creat(int &qd_out, const char *pathname, mode_t mode) {
    qd_out = 0;

    io_queue *q = NULL;
    DMTR_OK(new_queue(q, io_queue::FILE_Q));

    int ret = q->creat(pathname, mode);
    if (ret != 0) {
        DMTR_OK(remove_queue(q->qd()));
        DMTR_FAIL(ret);
    }

    qd_out = q->qd();
    return 0;
}


int dmtr::io_queue_api::close(int qd) {
    DMTR_TRUE(EINVAL, qd != 0);

    io_queue *q = NULL;
    DMTR_OK(get_queue(q, qd));
    int ret;
<<<<<<< HEAD
    {
        ret = q->close();
    }
=======
    ret = q->close();
>>>>>>> ec7003a2
    DMTR_OK(remove_queue(qd));

    DMTR_OK(ret);
    return 0;
}

int dmtr::io_queue_api::is_qd_valid(bool &flag, int qd)
{
    flag = 0;

    io_queue *q = NULL;
    int ret = get_queue(q, qd);
    switch (ret) {
        default:
            DMTR_FAIL(ret);
        case 0:
            flag = 1;
            return 0;
        case ENOENT:
            return 0;
    }
}

int dmtr::io_queue_api::push(dmtr_qtoken_t &qtok_out, int qd, const dmtr_sgarray_t &sga) {
    qtok_out = 0;
    DMTR_TRUE(EINVAL, qd != 0);

    io_queue *q = NULL;
    DMTR_OK(get_queue(q, qd));
    dmtr_qtoken_t qt;
    DMTR_OK(new_qtoken(qt, qd));
    DMTR_OK(q->push(qt, sga));

    qtok_out = qt;
    return 0;
}

int dmtr::io_queue_api::pop(dmtr_qtoken_t &qtok_out, int qd) {
    qtok_out = 0;
    DMTR_TRUE(EINVAL, qd != 0);

    io_queue *q = NULL;
    DMTR_OK(get_queue(q, qd));
    dmtr_qtoken_t qt;
    DMTR_OK(new_qtoken(qt, qd));
    DMTR_OK(q->pop(qt));

    qtok_out = qt;
    return 0;
}

int dmtr::io_queue_api::poll(dmtr_qresult_t *qr_out, dmtr_qtoken_t qt) {
    DMTR_TRUE(EINVAL, qt != 0);

    int qd = qttoqd(qt);

    io_queue *q = NULL;
    DMTR_OK(get_queue(q, qd));
    int ret;
<<<<<<< HEAD
    {

        dmtr_qresult_t unused_qr = {};
        if (NULL == qr_out) {
            qr_out = &unused_qr;
        }

        ret = q->poll(*qr_out, qt);
=======
    dmtr_qresult_t unused_qr = {};
    if (NULL == qr_out) {
        qr_out = &unused_qr;
>>>>>>> ec7003a2
    }

    ret = q->poll(*qr_out, qt);
    switch (ret) {
        default:
            on_poll_failure(qr_out, this);
            DMTR_FAIL(ret);
        case EAGAIN:
        case ECONNABORTED:
        case ECONNRESET:
        // `EBADF` can occur if the queue is closed before completion.
        case EBADF:
            on_poll_failure(qr_out, this);
            return ret;
        case 0:
            return 0;
    }

    return ret;
}

void dmtr::io_queue_api::on_poll_failure(dmtr_qresult_t * const qr_out, io_queue_api *self)  {
    // this is called from a destructor, so we need to be cautious not to
    // trigger an exception in this method.
    if (NULL == qr_out) {
        std::cerr << "Unexpected NULL pointer `q_out` in dmtr::io_queue_api::on_poll_failure()." << std::endl;
        abort();
    }

    if (NULL == self) {
        std::cerr << "Unexpected NULL pointer `self` in dmtr::io_queue_api::on_poll_failure()." << std::endl;
        abort();
    }

    // if there's a failure on an accept token, we remove the queue
    // we created at the beginning of the operation.
    if (DMTR_OPC_ACCEPT == qr_out->qr_opcode) {
        (void)self->remove_queue(qr_out->qr_value.ares.qd);
        qr_out->qr_value.ares.qd = 0;
    }
}

int dmtr::io_queue_api::drop(dmtr_qtoken_t qt) {
    DMTR_TRUE(EINVAL, qt != 0);

    int qd = qttoqd(qt);

    io_queue *q = NULL;
    DMTR_OK(get_queue(q, qd));
    return q->drop(qt);
}<|MERGE_RESOLUTION|>--- conflicted
+++ resolved
@@ -95,14 +95,7 @@
         DMTR_OK(my_queue_factory.construct(qq, cid, qd));
     }
     q_out = qq.get();
-<<<<<<< HEAD
-    {
-        //std::lock_guard<std::mutex> lock(qq->my_mutex);
-        DMTR_OK(insert_queue(qq));
-    }
-=======
     DMTR_OK(insert_queue(qq));
->>>>>>> ec7003a2
 
     return 0;
 }
@@ -146,21 +139,10 @@
 
     io_queue *q = NULL;
     DMTR_OK(new_queue(q, io_queue::NETWORK_Q));
-<<<<<<< HEAD
-    {
-        int ret = q->socket(domain, type, protocol);
-        if (ret != 0) {
-            DMTR_OK(remove_queue(q->qd()));
-            DMTR_FAIL(ret);
-        }
-
-        qd_out = q->qd();
-=======
     int ret = q->socket(domain, type, protocol);
     if (ret != 0) {
         DMTR_OK(remove_queue(q->qd()));
         DMTR_FAIL(ret);
->>>>>>> ec7003a2
     }
 
     qd_out = q->qd();
@@ -287,13 +269,7 @@
     io_queue *q = NULL;
     DMTR_OK(get_queue(q, qd));
     int ret;
-<<<<<<< HEAD
-    {
-        ret = q->close();
-    }
-=======
     ret = q->close();
->>>>>>> ec7003a2
     DMTR_OK(remove_queue(qd));
 
     DMTR_OK(ret);
@@ -353,20 +329,9 @@
     io_queue *q = NULL;
     DMTR_OK(get_queue(q, qd));
     int ret;
-<<<<<<< HEAD
-    {
-
-        dmtr_qresult_t unused_qr = {};
-        if (NULL == qr_out) {
-            qr_out = &unused_qr;
-        }
-
-        ret = q->poll(*qr_out, qt);
-=======
     dmtr_qresult_t unused_qr = {};
     if (NULL == qr_out) {
         qr_out = &unused_qr;
->>>>>>> ec7003a2
     }
 
     ret = q->poll(*qr_out, qt);
