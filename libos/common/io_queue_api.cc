#include "io_queue_api.hh"

#include "memory_queue.hh"
#include <dmtr/annot.h>
#include <dmtr/libos.h>
#include <cassert>
#include <cstdlib>
#include <dmtr/annot.h>
#include <iostream>
#include <unistd.h>

static dmtr_timer_t *pop_timer = NULL;
static dmtr_timer_t *push_timer = NULL;
static dmtr_timer_t *poll_timer = NULL;
dmtr_timer_t *write_timer = NULL;
dmtr_timer_t *read_timer = NULL;

dmtr::io_queue_api::io_queue_api() :
    my_qd_counter(0),
    my_qt_counter(0)
{}

dmtr::io_queue_api::~io_queue_api()
{
    dmtr_dump_timer(stderr, pop_timer);
    dmtr_dump_timer(stderr, push_timer);
    dmtr_dump_timer(stderr, poll_timer);
    dmtr_dump_timer(stderr, read_timer);
    dmtr_dump_timer(stderr, write_timer);
}

int dmtr::io_queue_api::init(io_queue_api *&newobj_out, int argc, char *argv[]) {
    DMTR_NULL(EINVAL, newobj_out);

    newobj_out = new io_queue_api();
    DMTR_OK(dmtr_new_timer(&pop_timer, "pop"));
    DMTR_OK(dmtr_new_timer(&push_timer, "push"));
    DMTR_OK(dmtr_new_timer(&poll_timer, "poll"));
    DMTR_OK(dmtr_new_timer(&read_timer, "read"));
    DMTR_OK(dmtr_new_timer(&write_timer, "write"));
    return 0;
}

int dmtr::io_queue_api::register_queue_ctor(enum io_queue::category_id cid, io_queue_factory::ctor_type ctor) {
    DMTR_OK(my_queue_factory.register_ctor(cid, ctor));
    return 0;
}

int dmtr::io_queue_api::get_queue(io_queue *&q_out, int qd) const {
    q_out = NULL;

    auto it = my_queues.find(qd);
    if (my_queues.cend() == it) {
        return ENOENT;
    }

    q_out = it->second.get();
    return 0;
}

int dmtr::io_queue_api::new_qtoken(dmtr_qtoken_t &qt_out, int qd) {
    DMTR_TRUE(EINVAL, qd != 0);

    uint32_t u = ++my_qt_counter;
    if (0 == u) {
        DMTR_PANIC("Queue token overflow");
    }

    qt_out = static_cast<uint64_t>(u) | (static_cast<uint64_t>(qd) << 32);
    return 0;
}

int dmtr::io_queue_api::new_qd() {
    int qd = ++my_qd_counter;
    if (0 > qd) {
        DMTR_PANIC("Queue descriptor overflow");
    }

    return qd;
}

int dmtr::io_queue_api::new_queue(io_queue *&q_out, enum io_queue::category_id cid) {
    q_out = NULL;

    int qd = new_qd();
    std::unique_ptr<io_queue> qq;
    DMTR_OK(my_queue_factory.construct(qq, cid, qd));
    io_queue * const q = qq.get();
    DMTR_OK(insert_queue(qq));

    q_out = q;
    return 0;
}

int dmtr::io_queue_api::insert_queue(std::unique_ptr<io_queue> &q) {
    DMTR_NOTNULL(EINVAL, q);

    int qd = q->qd();
    if (my_queues.find(qd) != my_queues.cend()) {
        return EEXIST;
    }

    my_queues[qd] = std::move(q);
    return 0;
}

int dmtr::io_queue_api::remove_queue(int qd) {
    DMTR_TRUE(EINVAL, qd != 0);

    auto it = my_queues.find(qd);
    if (my_queues.cend() == it) {
        return ENOENT;
    }

    my_queues.erase(it);
    return 0;
}

int dmtr::io_queue_api::queue(int &qd_out) {
    qd_out = 0;

    io_queue *q = NULL;
    DMTR_OK(new_queue(q, io_queue::MEMORY_Q));

    qd_out = q->qd();
    return 0;
}

int dmtr::io_queue_api::socket(int &qd_out, int domain, int type, int protocol) {
    qd_out = 0;

    io_queue *q = NULL;
    DMTR_OK(new_queue(q, io_queue::NETWORK_Q));

    int ret = q->socket(domain, type, protocol);
    if (ret != 0) {
        DMTR_OK(remove_queue(q->qd()));
        DMTR_FAIL(ret);
    }

    qd_out = q->qd();
    return 0;
}

int dmtr::io_queue_api::getsockname(int qd, struct sockaddr * const saddr, socklen_t * const size) {
    DMTR_TRUE(EINVAL, qd != 0);

    io_queue *q = NULL;
    DMTR_OK(get_queue(q, qd));
    DMTR_OK(q->getsockname(saddr, size));

    return 0;
};

int dmtr::io_queue_api::bind(int qd, const struct sockaddr * const saddr, socklen_t size) {
    DMTR_TRUE(EINVAL, qd != 0);

    io_queue *q = NULL;
    DMTR_OK(get_queue(q, qd));
    DMTR_OK(q->bind(saddr, size));

    return 0;
};

int dmtr::io_queue_api::accept(dmtr_qtoken_t &qtok_out, int sockqd) {
    qtok_out = 0;
    DMTR_TRUE(EINVAL, sockqd != 0);

    io_queue *sockq = NULL;
    DMTR_OK(get_queue(sockq, sockqd));

    int qd = new_qd();
    dmtr_qtoken_t qt;
    DMTR_OK(new_qtoken(qt, sockqd));
    std::unique_ptr<io_queue> q;
    DMTR_OK(sockq->accept(q, qt, qd));
    DMTR_OK(insert_queue(q));
    qtok_out = qt;
    return 0;
}

int dmtr::io_queue_api::listen(int qd, int backlog) {
    DMTR_TRUE(EINVAL, qd != 0);

    io_queue *q = NULL;
    DMTR_OK(get_queue(q, qd));
    DMTR_OK(q->listen(backlog));

    return 0;
}

int dmtr::io_queue_api::connect(int qd, const struct sockaddr * const saddr, socklen_t size) {
    DMTR_TRUE(EINVAL, qd != 0);

    io_queue *q = NULL;
    DMTR_OK(get_queue(q, qd));
    int ret = q->connect(saddr, size);
    switch (ret) {
        default:
            DMTR_FAIL(ret);
        case ECONNREFUSED:
            return ret;
        case 0:
        break;
    }

    return 0;
}

int dmtr::io_queue_api::close(int qd) {
    DMTR_TRUE(EINVAL, qd != 0);

    io_queue *q = NULL;
    DMTR_OK(get_queue(q, qd));
    int ret = q->close();
    DMTR_OK(remove_queue(qd));

    DMTR_OK(ret);
    return 0;
}

int dmtr::io_queue_api::is_qd_valid(bool &flag, int qd)
{
    flag = 0;

    io_queue *q = NULL;
    int ret = get_queue(q, qd);
    switch (ret) {
        default:
            DMTR_FAIL(ret);
        case 0:
            flag = 1;
            return 0;
        case ENOENT:
            return 0;
    }
}

int dmtr::io_queue_api::push(dmtr_qtoken_t &qtok_out, int qd, const dmtr_sgarray_t &sga) {
    DMTR_OK(dmtr_start_timer(push_timer));
              
    qtok_out = 0;
    DMTR_TRUE(EINVAL, qd != 0);

    io_queue *q = NULL;
    DMTR_OK(get_queue(q, qd));
    dmtr_qtoken_t qt;
    DMTR_OK(new_qtoken(qt, qd));
    DMTR_OK(q->push(qt, sga));

    qtok_out = qt;
    DMTR_OK(dmtr_stop_timer(push_timer));
    return 0;
}

int dmtr::io_queue_api::pop(dmtr_qtoken_t &qtok_out, int qd) {
    DMTR_OK(dmtr_start_timer(pop_timer));

    qtok_out = 0;
    DMTR_TRUE(EINVAL, qd != 0);

    io_queue *q = NULL;
    DMTR_OK(get_queue(q, qd));
    dmtr_qtoken_t qt;
    DMTR_OK(new_qtoken(qt, qd));
    DMTR_OK(q->pop(qt));

    qtok_out = qt;
    DMTR_OK(dmtr_stop_timer(pop_timer));
    return 0;
}

<<<<<<< HEAD
int dmtr::io_queue_api::poll(dmtr_qresult_t * const qr_out, dmtr_qtoken_t qt) {
    DMTR_OK(dmtr_start_timer(poll_timer));
              
=======
int dmtr::io_queue_api::poll(dmtr_qresult_t *qr_out, dmtr_qtoken_t qt) {
>>>>>>> 83be5bc2
    DMTR_TRUE(EINVAL, qt != 0);

    int qd = qttoqd(qt);

    io_queue *q = NULL;
    DMTR_OK(get_queue(q, qd));

    dmtr_qresult_t unused_qr = {};
    if (NULL == qr_out) {
        qr_out = &unused_qr;
    }

    int ret = q->poll(*qr_out, qt);
    switch (ret) {
        default:
            on_poll_failure(qr_out, this);
            DMTR_FAIL(ret);
        case EAGAIN:
        case ECONNABORTED:
        case ECONNRESET:
        // `EBADF` can occur if the queue is closed before completion.
        case EBADF:
            on_poll_failure(qr_out, this);
            return ret;
        case 0:
<<<<<<< HEAD
            // callers that know they're waiting on a push token can specify
            // `NULL` for `qr_out` without causing a fuss.
            DMTR_TRUE(EINVAL, NULL != qr_out || DMTR_OPC_PUSH == qr.qr_opcode);
            if (NULL != qr_out) {
                *qr_out = qr;
            }
            DMTR_OK(dmtr_stop_timer(poll_timer));
            rg0.cancel();
=======
>>>>>>> 83be5bc2
            return 0;
   
   
    }

    return ret;
}

void dmtr::io_queue_api::on_poll_failure(dmtr_qresult_t * const qr_out, io_queue_api *self)  {
    // this is called from a destructor, so we need to be cautious not to
    // trigger an exception in this method.
    if (NULL == qr_out) {
        std::cerr << "Unexpected NULL pointer `q_out` in dmtr::io_queue_api::on_poll_failure()." << std::endl;
        abort();
    }

    if (NULL == self) {
        std::cerr << "Unexpected NULL pointer `self` in dmtr::io_queue_api::on_poll_failure()." << std::endl;
        abort();
    }

    // if there's a failure on an accept token, we remove the queue
    // we created at the beginning of the operation.
    if (DMTR_OPC_ACCEPT == qr_out->qr_opcode) {
        (void)self->remove_queue(qr_out->qr_value.ares.qd);
        qr_out->qr_value.ares.qd = 0;
    }
}

int dmtr::io_queue_api::drop(dmtr_qtoken_t qt) {
    DMTR_TRUE(EINVAL, qt != 0);

    int qd = qttoqd(qt);

    io_queue *q = NULL;
    DMTR_OK(get_queue(q, qd));
    return q->drop(qt);
}<|MERGE_RESOLUTION|>--- conflicted
+++ resolved
@@ -270,13 +270,7 @@
     return 0;
 }
 
-<<<<<<< HEAD
-int dmtr::io_queue_api::poll(dmtr_qresult_t * const qr_out, dmtr_qtoken_t qt) {
-    DMTR_OK(dmtr_start_timer(poll_timer));
-              
-=======
 int dmtr::io_queue_api::poll(dmtr_qresult_t *qr_out, dmtr_qtoken_t qt) {
->>>>>>> 83be5bc2
     DMTR_TRUE(EINVAL, qt != 0);
 
     int qd = qttoqd(qt);
@@ -302,17 +296,6 @@
             on_poll_failure(qr_out, this);
             return ret;
         case 0:
-<<<<<<< HEAD
-            // callers that know they're waiting on a push token can specify
-            // `NULL` for `qr_out` without causing a fuss.
-            DMTR_TRUE(EINVAL, NULL != qr_out || DMTR_OPC_PUSH == qr.qr_opcode);
-            if (NULL != qr_out) {
-                *qr_out = qr;
-            }
-            DMTR_OK(dmtr_stop_timer(poll_timer));
-            rg0.cancel();
-=======
->>>>>>> 83be5bc2
             return 0;
    
    
